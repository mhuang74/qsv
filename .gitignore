--- conflicted
+++ resolved
@@ -12,10 +12,8 @@
 *.idx
 builds
 .vscode/launch.json
-<<<<<<< HEAD
 *.log
 *.code-workspace
-=======
 *.xls
 *.xlsx
 *.zip
@@ -23,5 +21,4 @@
 *.txt
 *.svg
 perf.data*
-*.json
->>>>>>> 0f006a76
+*.json